--- conflicted
+++ resolved
@@ -5,8 +5,7 @@
 ## [Unreleased]
 
 ### Fixed
-<<<<<<< HEAD
-=======
+
 - Fixed some objects do not implement `__hash__` ([support#876]).
 
 [support#876]: https://github.com/pybricks/support/issues/876
@@ -14,7 +13,7 @@
 ## [3.2.1] - 2022-12-26
 
 ### Fixed
->>>>>>> d5b049c4
+
 - Fixed `imu.angular_velocity` returning the values of `imu.acceleration`.
 
 [support#885]: https://github.com/pybricks/support/issues/885
