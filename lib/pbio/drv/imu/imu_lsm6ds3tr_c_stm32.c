// SPDX-License-Identifier: MIT
// Copyright (c) 2020-2022 The Pybricks Authors

// IMU driver for STMicroelectronics LSM6DS3TR-C accel/gyro connected to STM32 MCU.


#include <pbdrv/config.h>

#if PBDRV_CONFIG_IMU_LSM6S3TR_C_STM32
#include <math.h>
#include <stdint.h>
#include <string.h>

#include <pbdrv/imu.h>

#include <contiki.h>
#include <lsm6ds3tr_c_reg.h>

#include STM32_HAL_H

#if defined(STM32L4)
#include <stm32l4xx_ll_i2c.h>
#endif

#include "../core.h"
#include "./imu_lsm6ds3tr_c_stm32.h"

typedef enum {
    /** Initialization is not complete yet. */
    IMU_INIT_STATE_BUSY,
    /** Initialization failed at some point. */
    IMU_INIT_STATE_FAILED,
    /** Initialization was successful. */
    IMU_INIT_STATE_COMPLETE,
} imu_init_state_t;

struct _pbdrv_imu_dev_t {
    /** Driver context for external library. */
    stmdev_ctx_t ctx;
    /** STM32 HAL I2C context. */
    I2C_HandleTypeDef hi2c;
    /** Scale factor to convert raw data to degrees per second. */
    float gyro_scale;
    /** Scale factor to convert raw data to m/s^2. */
    float accel_scale;
    /** Raw data. */
    int16_t data[7];
    float gyroBias[3]; //Gyroscope rate offset
    //quaternion estimation
    float q[4];
    uint32_t LastTime;
    float Ki;
    float Kp;
    uint32_t sampleCount;
    bool Calibrating;
    /** Initialization state. */
    imu_init_state_t init_state;
};

static pbdrv_imu_dev_t global_imu_dev;
PROCESS(pbdrv_imu_lsm6ds3tr_c_stm32_process, "LSM6DS3TR-C");

// REVISIT: For now, this driver takes complete ownership of the STM32 I2C
// subsystem. A shared I2C driver would be needed

void pbdrv_imu_lsm6ds3tr_c_stm32_handle_i2c_er_irq(void) {
    HAL_I2C_ER_IRQHandler(&global_imu_dev.hi2c);
}

void pbdrv_imu_lsm6ds3tr_c_stm32_handle_i2c_ev_irq(void) {
    HAL_I2C_EV_IRQHandler(&global_imu_dev.hi2c);
}

void HAL_I2C_MemTxCpltCallback(I2C_HandleTypeDef *hi2c) {
    global_imu_dev.ctx.read_write_done = true;
    process_poll(&pbdrv_imu_lsm6ds3tr_c_stm32_process);
}

void HAL_I2C_MemRxCpltCallback(I2C_HandleTypeDef *hi2c) {
    global_imu_dev.ctx.read_write_done = true;
    process_poll(&pbdrv_imu_lsm6ds3tr_c_stm32_process);
}

void HAL_I2C_ErrorCallback(I2C_HandleTypeDef *hi2c) {
    global_imu_dev.ctx.read_write_done = true;
    process_poll(&pbdrv_imu_lsm6ds3tr_c_stm32_process);
}


/**
 * Reset the I2C peripheral.
 *
 * Occasionally, I2C transactions will fail. The BUSY flag is stuck on and
 * HAL error flag is set to HAL_I2C_ERROR_AF. To recover, we just reset and
 * reinitialize the I2C peripheral.
 */
static void pbdrv_imu_lsm6ds3tr_c_stm32_i2c_reset(I2C_HandleTypeDef *hi2c) {
    I2C_TypeDef *I2C = hi2c->Instance;

    I2C->CR1 |= I2C_CR1_SWRST;
    I2C->CR1 &= ~I2C_CR1_SWRST;

    HAL_I2C_Init(hi2c);
}

static void pbdrv_imu_lsm6ds3tr_c_stm32_write_reg(void *handle, uint8_t reg, uint8_t *data, uint16_t len) {
    HAL_StatusTypeDef ret = HAL_I2C_Mem_Write_IT(&global_imu_dev.hi2c, LSM6DS3TR_C_I2C_ADD_L, reg, I2C_MEMADD_SIZE_8BIT, data, len);

    if (ret != HAL_OK) {
        // If there was an error, the interrupt will never come so we have to set the flag here.
        global_imu_dev.ctx.read_write_done = true;
    }
}

static void pbdrv_imu_lsm6ds3tr_c_stm32_read_reg(void *handle, uint8_t reg, uint8_t *data, uint16_t len) {
    HAL_StatusTypeDef ret = HAL_I2C_Mem_Read_IT(&global_imu_dev.hi2c, LSM6DS3TR_C_I2C_ADD_L, reg, I2C_MEMADD_SIZE_8BIT, data, len);

    if (ret != HAL_OK) {
        // If there was an error, the interrupt will never come so we have to set the flag here.
        global_imu_dev.ctx.read_write_done = true;
    }
}

void Mahony_update(pbdrv_imu_dev_t *imu_dev,float ax, float ay, float az, float gx, float gy, float gz, float deltat) {
  float recipNorm;
  float vx, vy, vz;
  float ex, ey, ez;  //error terms
  float qa, qb, qc;
  float q[4] = {imu_dev->q[0],imu_dev->q[1],imu_dev->q[2],imu_dev->q[3]};
  static float ix = 0.0, iy = 0.0, iz = 0.0;  //integral feedback terms
  float tmp;

  // Compute feedback only if accelerometer measurement valid (avoids NaN in accelerometer normalisation)
  tmp = ax * ax + ay * ay + az * az;
  if (tmp > 0.0)
  {

    // Normalise accelerometer (assumed to measure the direction of gravity in body frame)
    recipNorm = 1.0f / sqrtf(tmp);
    ax *= recipNorm;
    ay *= recipNorm;
    az *= recipNorm;

    // Estimated direction of gravity in the body frame (factor of two divided out)
    vx = q[1] * q[3] - q[0] * q[2];
    vy = q[0] * q[1] + q[2] * q[3];
    vz = q[0] * q[0] - 0.5f + q[3] * q[3];

    // Error is cross product between estimated and measured direction of gravity in body frame
    // (half the actual magnitude)
    ex = (ay * vz - az * vy);
    ey = (az * vx - ax * vz);
    ez = (ax * vy - ay * vx);

    // Compute and apply to gyro term the integral feedback, if enabled
    if (imu_dev->Ki > 0.0f) {
      ix += imu_dev->Ki * ex * deltat;  // integral error scaled by Ki
      iy += imu_dev->Ki * ey * deltat;
      iz += imu_dev->Ki * ez * deltat;
      gx += ix;  // apply integral feedback
      gy += iy;
      gz += iz;
    }

    // Apply proportional feedback to gyro term
    gx += imu_dev->Kp * ex;
    gy += imu_dev->Kp * ey;
    gz += imu_dev->Kp * ez;
  }

  // Integrate rate of change of quaternion, q cross gyro term
  deltat = 0.5 * deltat;
  gx *= deltat;   // pre-multiply common factors
  gy *= deltat;
  gz *= deltat;
  qa = imu_dev->q[0];
  qb = imu_dev->q[1];
  qc = imu_dev->q[2];
  q[0] += (-qb * gx - qc * gy - q[3] * gz);
  q[1] += (qa * gx + qc * gz - q[3] * gy);
  q[2] += (qa * gy - qb * gz + q[3] * gx);
  q[3] += (qa * gz + qb * gy - qc * gx);

  // renormalise quaternion
  recipNorm = 1.0 / sqrtf(q[0] * q[0] + q[1] * q[1] + q[2] * q[2] + q[3] * q[3]);
  imu_dev->q[0] = q[0] * recipNorm;
  imu_dev->q[1] = q[1] * recipNorm;
  imu_dev->q[2] = q[2] * recipNorm;
  imu_dev->q[3] = q[3] * recipNorm;
}

static PT_THREAD(pbdrv_imu_lsm6ds3tr_c_stm32_init(struct pt *pt)) {
    const pbdrv_imu_lsm6s3tr_c_stm32_platform_data_t *pdata = &pbdrv_imu_lsm6s3tr_c_stm32_platform_data;
    pbdrv_imu_dev_t *imu_dev = &global_imu_dev;
    I2C_HandleTypeDef *hi2c = &imu_dev->hi2c;
    stmdev_ctx_t *ctx = &imu_dev->ctx;

    static struct pt child;
    static uint8_t id;
    static uint8_t rst;

    PT_BEGIN(pt);

    ctx->write_reg = pbdrv_imu_lsm6ds3tr_c_stm32_write_reg;
    ctx->read_reg = pbdrv_imu_lsm6ds3tr_c_stm32_read_reg;

    hi2c->Instance = pdata->i2c;
    #if defined(STM32L4)
    // HACK: This is hard-coded for Technic hub.
    // Clock is 5MHz, so these timing come out to 1 usec. When combined with
    // internal delays, this is slightly slower than 400kHz
    hi2c->Init.Timing = __LL_I2C_CONVERT_TIMINGS(0, 0, 0, 4, 4);
    #else
    hi2c->Init.ClockSpeed = 400000;
    #endif
    hi2c->Init.OwnAddress1 = 0;
    hi2c->Init.AddressingMode = I2C_ADDRESSINGMODE_7BIT;
    hi2c->Init.DualAddressMode = I2C_DUALADDRESS_DISABLE;
    hi2c->Init.GeneralCallMode = I2C_GENERALCALL_DISABLE;
    hi2c->Init.NoStretchMode = I2C_NOSTRETCH_DISABLE;

    HAL_I2C_Init(hi2c);

    PT_SPAWN(pt, &child, lsm6ds3tr_c_device_id_get(&child, ctx, &id));

    if (id != LSM6DS3TR_C_ID) {
        imu_dev->init_state = IMU_INIT_STATE_FAILED;
        PT_EXIT(pt);
    }

    // Init based on data polling example

    /*
     *  Restore default configuration
     */
    PT_SPAWN(pt, &child, lsm6ds3tr_c_reset_set(&child, ctx, PROPERTY_ENABLE));
    do {
        PT_SPAWN(pt, &child, lsm6ds3tr_c_reset_get(&child, ctx, &rst));
    } while (rst);

    /*
     *  Enable Block Data Update
     */
    PT_SPAWN(pt, &child, lsm6ds3tr_c_block_data_update_set(&child, ctx, PROPERTY_ENABLE));

    /*
     * Set Output Data Rate
     */
    PT_SPAWN(pt, &child, lsm6ds3tr_c_xl_data_rate_set(&child, ctx, LSM6DS3TR_C_XL_ODR_833Hz));
    PT_SPAWN(pt, &child, lsm6ds3tr_c_gy_data_rate_set(&child, ctx, LSM6DS3TR_C_GY_ODR_833Hz));

    /*
     * Set scale
     */
    PT_SPAWN(pt, &child, lsm6ds3tr_c_xl_full_scale_set(&child, ctx, LSM6DS3TR_C_8g));
    imu_dev->accel_scale = lsm6ds3tr_c_from_fs8g_to_mg(1) * 9.81f;

    PT_SPAWN(pt, &child, lsm6ds3tr_c_gy_full_scale_set(&child, ctx, LSM6DS3TR_C_1000dps));
    imu_dev->gyro_scale = lsm6ds3tr_c_from_fs1000dps_to_mdps(1) / 1000.0f;

    //Sets initial values for Orientation estimation 
    imu_dev->gyroBias[0] = 0;
    imu_dev->gyroBias[1] = 0;
    imu_dev->gyroBias[2] = 0;
    imu_dev->q[0] = 1;
    imu_dev->q[1] = 0;
    imu_dev->q[2] = 0;
    imu_dev->q[3] = 0;
    imu_dev->Kp = 50;
    imu_dev->Ki = 0;
    imu_dev->Calibrating = false;

    imu_dev->LastTime = pbdrv_clock_get_us();
    /*
     * Configure filtering chain(No aux interface)
     */
    /* Accelerometer - analog filter */
    // PT_SPAWN(pt, &child, lsm6ds3tr_c_xl_filter_analog_set(&child, ctx, LSM6DS3TR_C_XL_ANA_BW_400Hz));

    /* Accelerometer - LPF1 path ( LPF2 not used )*/
    // PT_SPAWN(pt, &child, lsm6ds3tr_c_xl_lp1_bandwidth_set(&child, ctx, LSM6DS3TR_C_XL_LP1_ODR_DIV_4));

    /* Accelerometer - LPF1 + LPF2 path */
    // PT_SPAWN(pt, &child, lsm6ds3tr_c_xl_lp2_bandwidth_set(&child, ctx, LSM6DS3TR_C_XL_LOW_NOISE_LP_ODR_DIV_100));

    /* Accelerometer - High Pass / Slope path */
    // PT_SPAWN(pt, &child, lsm6ds3tr_c_xl_reference_mode_set(&child, ctx, PROPERTY_DISABLE));
    // PT_SPAWN(pt, &child, lsm6ds3tr_c_xl_hp_bandwidth_set(&child, ctx, LSM6DS3TR_C_XL_HP_ODR_DIV_100));

    /* Gyroscope - filtering chain */
    // PT_SPAWN(pt, &child, lsm6ds3tr_c_gy_band_pass_set(&child, ctx, LSM6DS3TR_C_HP_16mHz_LP1_LIGHT));

    if (HAL_I2C_GetError(hi2c) != HAL_I2C_ERROR_NONE) {
        imu_dev->init_state = IMU_INIT_STATE_FAILED;
        PT_EXIT(pt);
    }

    imu_dev->init_state = IMU_INIT_STATE_COMPLETE;

    PT_END(pt);
}

PROCESS_THREAD(pbdrv_imu_lsm6ds3tr_c_stm32_process, ev, data) {
    pbdrv_imu_dev_t *imu_dev = &global_imu_dev;
    I2C_HandleTypeDef *hi2c = &imu_dev->hi2c;
    static struct pt child;
    static uint8_t buf[6];

    PROCESS_BEGIN();

    PROCESS_PT_SPAWN(&child, pbdrv_imu_lsm6ds3tr_c_stm32_init(&child));

    pbdrv_init_busy_down();

    if (imu_dev->init_state != IMU_INIT_STATE_COMPLETE) {
        // The IMU is not essential. It just won't be available if init fails.
        PROCESS_EXIT();
    }

    
    for (;;) {
        PROCESS_PT_SPAWN(&child, lsm6ds3tr_c_acceleration_raw_get(&child, &imu_dev->ctx, buf));

        if (HAL_I2C_GetError(hi2c) == HAL_I2C_ERROR_NONE) {
            memcpy(&imu_dev->data[0], buf, 6);
        } else {
            pbdrv_imu_lsm6ds3tr_c_stm32_i2c_reset(hi2c);
        }

        PROCESS_PT_SPAWN(&child, lsm6ds3tr_c_angular_rate_raw_get(&child, &imu_dev->ctx, buf));

        if (HAL_I2C_GetError(hi2c) == HAL_I2C_ERROR_NONE) {
            memcpy(&imu_dev->data[3], buf, 6);
        } else {
            pbdrv_imu_lsm6ds3tr_c_stm32_i2c_reset(hi2c);
        }

        PROCESS_PT_SPAWN(&child, lsm6ds3tr_c_temperature_raw_get(&child, &imu_dev->ctx, buf));

        if (HAL_I2C_GetError(hi2c) == HAL_I2C_ERROR_NONE) {
            memcpy(&imu_dev->data[6], buf, 2);
        } else {
            pbdrv_imu_lsm6ds3tr_c_stm32_i2c_reset(hi2c);
        }


        // Gets the time between loops of the estimate code
        uint32_t Current = pbdrv_clock_get_us();
        float dt = (float)(Current -  imu_dev->LastTime)/(float)1000000.0f;
        imu_dev->LastTime = Current;

        float a[3]; //Scaled Accelerometer value array
        float g[3]; //Scaled Gyro value array
    
        //Gets scaled IMU values
        pbdrv_imu_accel_read(imu_dev,a);
        pbdrv_imu_gyro_read(imu_dev,g);

        if (imu_dev->Calibrating)
        {
            imu_dev->gyroBias[0]+=g[0];
            imu_dev->gyroBias[1]+=g[1];
            imu_dev->gyroBias[2]+=g[2];
            imu_dev->sampleCount +=1;

        }else
        {
            // Converts gyro values from deg/s to radians/s and applies Gyrometer offset
            for(int i = 0; i<3; i++)
            {
                g[i]=(g[i]-imu_dev->gyroBias[i])*0.0174532925f;
            }
            Mahony_update(imu_dev,a[0],a[1],a[2],g[0],g[1],g[2],dt);
        }
    }

    PROCESS_END();
}

// internal driver interface implementation

void pbdrv_imu_init(void) {
    pbdrv_init_busy_up();
    process_start(&pbdrv_imu_lsm6ds3tr_c_stm32_process);
}

// public driver interface implementation

pbio_error_t pbdrv_imu_get_imu(pbdrv_imu_dev_t **imu_dev) {
    *imu_dev = &global_imu_dev;

    if ((*imu_dev)->init_state == IMU_INIT_STATE_BUSY) {
        return PBIO_ERROR_AGAIN;
    }

    if ((*imu_dev)->init_state == IMU_INIT_STATE_FAILED) {
        return PBIO_ERROR_FAILED;
    }

    return PBIO_SUCCESS;
}

void pbdrv_imu_accel_read(pbdrv_imu_dev_t *imu_dev, float *values) {
    // Output is signed such that we have a right handed coordinate system where:
    // Forward acceleration is +X, upward acceleration is +Z and acceleration to the left is +Y.
    values[0] = PBDRV_CONFIG_IMU_LSM6S3TR_C_STM32_SIGN_X * imu_dev->data[0] * imu_dev->accel_scale;
    values[1] = PBDRV_CONFIG_IMU_LSM6S3TR_C_STM32_SIGN_Y * imu_dev->data[1] * imu_dev->accel_scale;
    values[2] = PBDRV_CONFIG_IMU_LSM6S3TR_C_STM32_SIGN_Z * imu_dev->data[2] * imu_dev->accel_scale;
}

void pbdrv_imu_gyro_read(pbdrv_imu_dev_t* imu_dev, float* values) {
    // Output is signed such that we have a right handed coordinate system
    // consistent with the coordinate system above. Positive rotations along
    // those axes then follow the right hand rule.
    values[0] = PBDRV_CONFIG_IMU_LSM6S3TR_C_STM32_SIGN_X * imu_dev->data[3] * imu_dev->gyro_scale;
    values[1] = PBDRV_CONFIG_IMU_LSM6S3TR_C_STM32_SIGN_Y * imu_dev->data[4] * imu_dev->gyro_scale;
    values[2] = PBDRV_CONFIG_IMU_LSM6S3TR_C_STM32_SIGN_Z * imu_dev->data[5] * imu_dev->gyro_scale;
<<<<<<< HEAD
}

void pbdrv_imu_quaternion_read(pbdrv_imu_dev_t* imu_dev, float* values) {
    values[0] = imu_dev->q[0];
    values[1] = imu_dev->q[1];
    values[2] = imu_dev->q[2];
    values[3] = imu_dev->q[3];
}

void pbdrv_imu_reset_heading(pbdrv_imu_dev_t* imu_dev) {
    imu_dev->q[0] = 1;
    imu_dev->q[1] = 0;
    imu_dev->q[2] = 0;
    imu_dev->q[3] = 0;
}
// Gathers calibration data for CalibrationTime seconds assuming the gyro is stationary, returns the bias and sets bias offsets.
void pbdrv_imu_start_gyro_calibration(pbdrv_imu_dev_t* imu_dev) {
    imu_dev->gyroBias[0] = 0;
    imu_dev->gyroBias[1] = 0;
    imu_dev->gyroBias[2] = 0;
    imu_dev->sampleCount = 0;
    imu_dev->Calibrating = true;
}

// Gathers calibration data for CalibrationTime seconds assuming the gyro is stationary, returns the bias and sets bias offsets.
void pbdrv_imu_stop_gyro_calibration(pbdrv_imu_dev_t* imu_dev,float* values) {
    imu_dev->Calibrating = false;
    imu_dev->gyroBias[0] /= imu_dev->sampleCount;
    imu_dev->gyroBias[1] /= imu_dev->sampleCount;
    imu_dev->gyroBias[2] /= imu_dev->sampleCount;

    values[0] = imu_dev->gyroBias[0];
    values[1] = imu_dev->gyroBias[1];
    values[2] = imu_dev->gyroBias[2];
}

// Gathers calibration data for CalibrationTime seconds, when the data has been collected it stores the offsets in the O
void pbdrv_imu_set_gyro_bias(pbdrv_imu_dev_t* imu_dev,float X,float Y,float Z) {
    imu_dev->gyroBias[0] = X;
    imu_dev->gyroBias[1] = Y;
    imu_dev->gyroBias[2] = Z;
}


void pbdrv_imu_setMahonyGains(pbdrv_imu_dev_t* imu_dev,float Kp, float Ki) {
    imu_dev->Kp=Kp;
    imu_dev->Ki=Ki;
=======
>>>>>>> d5b049c4
}

float pbdrv_imu_temperature_read(pbdrv_imu_dev_t *imu_dev) {
    return lsm6ds3tr_c_from_lsb_to_celsius(imu_dev->data[6]);
}

#endif // PBDRV_CONFIG_IMU_LSM6S3TR_C_STM32<|MERGE_RESOLUTION|>--- conflicted
+++ resolved
@@ -415,7 +415,7 @@
     values[0] = PBDRV_CONFIG_IMU_LSM6S3TR_C_STM32_SIGN_X * imu_dev->data[3] * imu_dev->gyro_scale;
     values[1] = PBDRV_CONFIG_IMU_LSM6S3TR_C_STM32_SIGN_Y * imu_dev->data[4] * imu_dev->gyro_scale;
     values[2] = PBDRV_CONFIG_IMU_LSM6S3TR_C_STM32_SIGN_Z * imu_dev->data[5] * imu_dev->gyro_scale;
-<<<<<<< HEAD
+
 }
 
 void pbdrv_imu_quaternion_read(pbdrv_imu_dev_t* imu_dev, float* values) {
@@ -431,7 +431,7 @@
     imu_dev->q[2] = 0;
     imu_dev->q[3] = 0;
 }
-// Gathers calibration data for CalibrationTime seconds assuming the gyro is stationary, returns the bias and sets bias offsets.
+// Starts gathering calibration data to correct for gyro bias
 void pbdrv_imu_start_gyro_calibration(pbdrv_imu_dev_t* imu_dev) {
     imu_dev->gyroBias[0] = 0;
     imu_dev->gyroBias[1] = 0;
@@ -440,7 +440,7 @@
     imu_dev->Calibrating = true;
 }
 
-// Gathers calibration data for CalibrationTime seconds assuming the gyro is stationary, returns the bias and sets bias offsets.
+// Stops the gyro calibration data collection, returns the bias values to the user and updates the gyro bias offsets.
 void pbdrv_imu_stop_gyro_calibration(pbdrv_imu_dev_t* imu_dev,float* values) {
     imu_dev->Calibrating = false;
     imu_dev->gyroBias[0] /= imu_dev->sampleCount;
@@ -452,7 +452,7 @@
     values[2] = imu_dev->gyroBias[2];
 }
 
-// Gathers calibration data for CalibrationTime seconds, when the data has been collected it stores the offsets in the O
+// Sets the gyro bias values from user input.
 void pbdrv_imu_set_gyro_bias(pbdrv_imu_dev_t* imu_dev,float X,float Y,float Z) {
     imu_dev->gyroBias[0] = X;
     imu_dev->gyroBias[1] = Y;
@@ -463,8 +463,7 @@
 void pbdrv_imu_setMahonyGains(pbdrv_imu_dev_t* imu_dev,float Kp, float Ki) {
     imu_dev->Kp=Kp;
     imu_dev->Ki=Ki;
-=======
->>>>>>> d5b049c4
+
 }
 
 float pbdrv_imu_temperature_read(pbdrv_imu_dev_t *imu_dev) {
